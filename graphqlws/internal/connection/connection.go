--- conflicted
+++ resolved
@@ -180,13 +180,10 @@
 
 func (conn *connection) readLoop(ctx context.Context, send sendFunc) {
 	defer conn.close()
-<<<<<<< HEAD
-	opDone := map[string]func(){}
+
+  opDone := newOperationMap()
 	var header json.RawMessage
-=======
-
-	opDone := newOperationMap()
->>>>>>> a2ae2cbe
+
 	for {
 
 		var msg operationMessage
